//! # Terminal
//!
//! The `terminal` module provides functionality to work with the terminal.
//!
//! This documentation does not contain a lot of examples. The reason is that it's fairly
//! obvious how to use this crate. Although, we do provide
//! [examples](https://github.com/crossterm-rs/crossterm/tree/master/examples) repository
//! to demonstrate the capabilities.
//!
//! Most terminal actions can be performed with commands.
//! Please have a look at [command documentation](../index.html#command-api) for a more detailed documentation.
//!
//! ## Screen Buffer
//!
//! A screen buffer is a two-dimensional array of character
//! and color data which is displayed in a terminal screen.
//!
//! The terminal has several of those buffers and is able to switch between them.
//! The default screen in which you work is called the 'main screen'.
//! The other screens are called the 'alternative screen'.
//!
//! It is important to understand that crossterm does not yet support creating screens,
//! or switch between more than two buffers, and only offers the ability to change
//! between the 'alternate' and 'main screen'.
//!
//! ### Alternate Screen
//!
//! By default, you will be working on the main screen.
//! There is also another screen called the 'alternative' screen.
//! This screen is slightly different from the main screen.
//! For example, it has the exact dimensions of the terminal window,
//! without any scroll-back area.
//!
//! Crossterm offers the possibility to switch to the 'alternative' screen,
//! make some modifications, and move back to the 'main' screen again.
//! The main screen will stay intact and will have the original data as we performed all
//! operations on the alternative screen.
//!
//! An good example of this is Vim.
//! When it is launched from bash, a whole new buffer is used to modify a file.
//! Then, when the modification is finished, it closes again and continues on the main screen.
//!
//! ### Raw Mode
//!
//! By default, the terminal functions in a certain way.
//! For example, it will move the cursor to the beginning of the next line when the input hits the end of a line.
//! Or that the backspace is interpreted for character removal.
//!
//! Sometimes these default modes are irrelevant,
//! and in this case, we can turn them off.
//! This is what happens when you enable raw modes.
//!
//! Those modes will be set when enabling raw modes:
//!
//! - Input will not be forwarded to screen
//! - Input will not be processed on enter press
//! - Input will not be line buffered (input sent byte-by-byte to input buffer)
//! - Special keys like backspace and CTL+C will not be processed by terminal driver
//! - New line character will not be processed therefore `println!` can't be used, use `write!` instead
//!
//! ## Examples
//!
//! ```no_run
//! use std::io::{stdout, Write};
//! use crossterm::{execute, Result, terminal::{ScrollUp, SetSize, size}};
//!
//! fn main() -> Result<()> {
//!     let (cols, rows) = size()?;
//!     // Resize terminal and scroll up.
//!     execute!(
//!         stdout(),
//!         SetSize(10, 10),
//!         ScrollUp(5)
//!     )?;
//!
//!     // Be a good citizen, cleanup
//!     execute!(stdout(), SetSize(cols, rows))?;
//!     Ok(())
//! }
//! ```
//!
//! For manual execution control check out [crossterm::queue](../macro.queue.html).

use std::fmt;

#[cfg(windows)]
use crossterm_winapi::{ConsoleMode, Handle, ScreenBuffer};
#[cfg(feature = "serde")]
use serde::{Deserialize, Serialize};
#[cfg(windows)]
use winapi::um::wincon::ENABLE_WRAP_AT_EOL_OUTPUT;

#[doc(no_inline)]
use crate::Command;
use crate::{csi, impl_display, Result};

pub(crate) mod sys;

/// Enables raw mode.
///
/// Please have a look at the [raw mode](./#raw-mode) section.
pub fn enable_raw_mode() -> Result<()> {
    sys::enable_raw_mode()
}

/// Disables raw mode.
///
/// Please have a look at the [raw mode](./#raw-mode) section.
pub fn disable_raw_mode() -> Result<()> {
    sys::disable_raw_mode()
}

/// Returns the terminal size `(columns, rows)`.
///
/// The top left cell is represented `(1, 1)`.
pub fn size() -> Result<(u16, u16)> {
    sys::size()
}

/// Disables line wrapping.
#[derive(Debug, Clone, Copy, PartialEq, Eq)]
pub struct DisableLineWrap;

impl Command for DisableLineWrap {
    fn write_ansi(&self, f: &mut impl fmt::Write) -> fmt::Result {
        f.write_str(csi!("?7l"))
    }

    #[cfg(windows)]
    fn execute_winapi(&self) -> Result<()> {
        let screen_buffer = ScreenBuffer::current()?;
        let console_mode = ConsoleMode::from(screen_buffer.handle().clone());
        let new_mode = console_mode.mode()? & !ENABLE_WRAP_AT_EOL_OUTPUT;
        console_mode.set_mode(new_mode)?;
        Ok(())
    }
}

/// Enable line wrapping.
#[derive(Debug, Clone, Copy, PartialEq, Eq)]
pub struct EnableLineWrap;

impl Command for EnableLineWrap {
    fn write_ansi(&self, f: &mut impl fmt::Write) -> fmt::Result {
        f.write_str(csi!("?7h"))
    }

    #[cfg(windows)]
    fn execute_winapi(&self) -> Result<()> {
        let screen_buffer = ScreenBuffer::current()?;
        let console_mode = ConsoleMode::from(screen_buffer.handle().clone());
        let new_mode = console_mode.mode()? | ENABLE_WRAP_AT_EOL_OUTPUT;
        console_mode.set_mode(new_mode)?;
        Ok(())
    }
}

/// A command that switches to alternate screen.
///
/// # Notes
///
/// * Commands must be executed/queued for execution otherwise they do nothing.
/// * Use [LeaveAlternateScreen](./struct.LeaveAlternateScreen.html) command to leave the entered alternate screen.
///
/// # Examples
///
/// ```no_run
/// use std::io::{stdout, Write};
/// use crossterm::{execute, Result, terminal::{EnterAlternateScreen, LeaveAlternateScreen}};
///
/// fn main() -> Result<()> {
///     execute!(stdout(), EnterAlternateScreen)?;
///
///     // Do anything on the alternate screen
///
///     execute!(stdout(), LeaveAlternateScreen)
/// }
/// ```
///
#[derive(Debug, Clone, Copy, PartialEq, Eq)]
pub struct EnterAlternateScreen;

impl Command for EnterAlternateScreen {
    fn write_ansi(&self, f: &mut impl fmt::Write) -> fmt::Result {
        f.write_str(csi!("?1049h"))
    }

    #[cfg(windows)]
<<<<<<< HEAD
    fn execute_winapi(&self, _writer: impl FnMut() -> Result<()>) -> Result<()> {
        let alternate_screen = ScreenBuffer::create()?;
=======
    fn execute_winapi(&self) -> Result<()> {
        let alternate_screen = ScreenBuffer::create();
>>>>>>> 0e8be6a8
        alternate_screen.show()?;
        Ok(())
    }
}

/// A command that switches back to the main screen.
///
/// # Notes
///
/// * Commands must be executed/queued for execution otherwise they do nothing.
/// * Use [EnterAlternateScreen](./struct.EnterAlternateScreen.html) to enter the alternate screen.
///
/// # Examples
///
/// ```no_run
/// use std::io::{stdout, Write};
/// use crossterm::{execute, Result, terminal::{EnterAlternateScreen, LeaveAlternateScreen}};
///
/// fn main() -> Result<()> {
///     execute!(stdout(), EnterAlternateScreen)?;
///
///     // Do anything on the alternate screen
///
///     execute!(stdout(), LeaveAlternateScreen)
/// }
/// ```
///
#[derive(Debug, Clone, Copy, PartialEq, Eq)]
pub struct LeaveAlternateScreen;

impl Command for LeaveAlternateScreen {
    fn write_ansi(&self, f: &mut impl fmt::Write) -> fmt::Result {
        f.write_str(csi!("?1049l"))
    }

    #[cfg(windows)]
    fn execute_winapi(&self) -> Result<()> {
        let screen_buffer = ScreenBuffer::from(Handle::current_out_handle()?);
        screen_buffer.show()?;
        Ok(())
    }
}

/// Different ways to clear the terminal buffer.
#[cfg_attr(feature = "serde", derive(Serialize, Deserialize))]
#[derive(Copy, Clone, Debug, PartialEq, Eq, Ord, PartialOrd, Hash)]
pub enum ClearType {
    /// All cells.
    All,
    /// All cells from the cursor position downwards.
    FromCursorDown,
    /// All cells from the cursor position upwards.
    FromCursorUp,
    /// All cells at the cursor row.
    CurrentLine,
    /// All cells from the cursor position until the new line.
    UntilNewLine,
}

/// A command that scrolls the terminal screen a given number of rows up.
///
/// # Notes
///
/// Commands must be executed/queued for execution otherwise they do nothing.
#[derive(Debug, Clone, Copy, PartialEq, Eq)]
pub struct ScrollUp(pub u16);

impl Command for ScrollUp {
    fn write_ansi(&self, f: &mut impl fmt::Write) -> fmt::Result {
        if self.0 != 0 {
            write!(f, csi!("{}S"), self.0)?;
        }
        Ok(())
    }

    #[cfg(windows)]
    fn execute_winapi(&self) -> Result<()> {
        sys::scroll_up(self.0)
    }
}

/// A command that scrolls the terminal screen a given number of rows down.
///
/// # Notes
///
/// Commands must be executed/queued for execution otherwise they do nothing.
#[derive(Debug, Clone, Copy, PartialEq, Eq)]
pub struct ScrollDown(pub u16);

impl Command for ScrollDown {
    fn write_ansi(&self, f: &mut impl fmt::Write) -> fmt::Result {
        if self.0 != 0 {
            write!(f, csi!("{}T"), self.0)?;
        }
        Ok(())
    }

    #[cfg(windows)]
    fn execute_winapi(&self) -> Result<()> {
        sys::scroll_down(self.0)
    }
}

/// A command that clears the terminal screen buffer.
///
/// See the [`ClearType`](enum.ClearType.html) enum.
///
/// # Notes
///
/// Commands must be executed/queued for execution otherwise they do nothing.
#[derive(Debug, Clone, Copy, PartialEq, Eq)]
pub struct Clear(pub ClearType);

impl Command for Clear {
    fn write_ansi(&self, f: &mut impl fmt::Write) -> fmt::Result {
        f.write_str(match self.0 {
            ClearType::All => csi!("2J"),
            ClearType::FromCursorDown => csi!("J"),
            ClearType::FromCursorUp => csi!("1J"),
            ClearType::CurrentLine => csi!("2K"),
            ClearType::UntilNewLine => csi!("K"),
        })
    }

    #[cfg(windows)]
    fn execute_winapi(&self) -> Result<()> {
        sys::clear(self.0)
    }
}

/// A command that sets the terminal size `(columns, rows)`.
///
/// # Notes
///
/// Commands must be executed/queued for execution otherwise they do nothing.
#[derive(Debug, Clone, Copy, PartialEq, Eq)]
pub struct SetSize(pub u16, pub u16);

impl Command for SetSize {
    fn write_ansi(&self, f: &mut impl fmt::Write) -> fmt::Result {
        write!(f, csi!("8;{};{}t"), self.1, self.0)
    }

    #[cfg(windows)]
    fn execute_winapi(&self) -> Result<()> {
        sys::set_size(self.0, self.1)
    }
}

/// A command that sets the terminal title
///
/// # Notes
///
/// Commands must be executed/queued for execution otherwise they do nothing.
#[derive(Debug, Clone, Copy, PartialEq, Eq)]
pub struct SetTitle<T>(pub T);

impl<T: fmt::Display> Command for SetTitle<T> {
    fn write_ansi(&self, f: &mut impl fmt::Write) -> fmt::Result {
        write!(f, "\x1B]0;{}\x07", &self.0)
    }

    #[cfg(windows)]
    fn execute_winapi(&self) -> Result<()> {
        sys::set_window_title(&self.0)
    }
}

impl_display!(for ScrollUp);
impl_display!(for ScrollDown);
impl_display!(for SetSize);
impl_display!(for Clear);

#[cfg(test)]
mod tests {
    use std::{io::stdout, thread, time};

    use crate::execute;

    use super::{size, SetSize};

    // Test is disabled, because it's failing on Travis CI
    #[test]
    #[ignore]
    fn test_resize_ansi() {
        let (width, height) = size().unwrap();

        execute!(stdout(), SetSize(35, 35)).unwrap();

        // see issue: https://github.com/eminence/terminal-size/issues/11
        thread::sleep(time::Duration::from_millis(30));

        assert_eq!((35, 35), size().unwrap());

        // reset to previous size
        execute!(stdout(), SetSize(width, height)).unwrap();

        // see issue: https://github.com/eminence/terminal-size/issues/11
        thread::sleep(time::Duration::from_millis(30));

        assert_eq!((width, height), size().unwrap());
    }
}<|MERGE_RESOLUTION|>--- conflicted
+++ resolved
@@ -186,13 +186,8 @@
     }
 
     #[cfg(windows)]
-<<<<<<< HEAD
-    fn execute_winapi(&self, _writer: impl FnMut() -> Result<()>) -> Result<()> {
+    fn execute_winapi(&self) -> Result<()> {
         let alternate_screen = ScreenBuffer::create()?;
-=======
-    fn execute_winapi(&self) -> Result<()> {
-        let alternate_screen = ScreenBuffer::create();
->>>>>>> 0e8be6a8
         alternate_screen.show()?;
         Ok(())
     }
